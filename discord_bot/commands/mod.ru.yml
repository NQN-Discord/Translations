--- conflicted
+++ resolved
@@ -4,7 +4,6 @@
 
   audit:
     no_messages: "В аудите нет сообщений."
-    goto_message: "[Перейти к сообщению!](%{jump_url})"
 
   edit_topic:
     edited: "Тема %{channel} изменена."
@@ -13,12 +12,7 @@
   ban:
     owner: "Я не могу забанить владельца сервера!"
     cannot_ban: "Я не могу забанить <@%{banee}>!"
-<<<<<<< HEAD
     you_cannot_ban: "Вы не можете забанить <@%{banee}>!"
-    banned: "Забанен <@%{author}> (ID %{banee})"
-=======
-    banned: "Забанен <@%{banee}> (ID %{banee})"
->>>>>>> 0064124d
 
     banned_audit: "{author} был забанен <@{banee}> (ID {banee})"
 
